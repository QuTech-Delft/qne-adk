--- conflicted
+++ resolved
@@ -87,13 +87,8 @@
         "dev": ["pylint", "coverage>=4.5.1", "mypy", "pytest", "black", "isort", "types-tabulate", "types-PyYAML",
                 "types-requests"],
         "rtd": [
-<<<<<<< HEAD
             "sphinx<8",
-            "sphinx_rtd_theme==1.2.2",
-=======
-            "sphinx<7",
             "sphinx_rtd_theme==1.3.0",
->>>>>>> bd3b2664
             "nbsphinx",
             "sphinx-automodapi",
             "recommonmark",
